--- conflicted
+++ resolved
@@ -63,13 +63,9 @@
 import com.google.android.exoplayer2.source.hls.playlist.HlsPlaylistParser;
 import com.google.android.exoplayer2.source.smoothstreaming.SsMediaSource;
 import com.google.android.exoplayer2.source.smoothstreaming.manifest.SsManifestParser;
-<<<<<<< HEAD
-import com.google.android.exoplayer2.source.smoothstreaming.manifest.StreamKey;
 import com.google.android.exoplayer2.source.rtsp.RtspDefaultClient;
 import com.google.android.exoplayer2.source.rtsp.RtspMediaSource;
 import com.google.android.exoplayer2.source.rtsp.api.Client;
-=======
->>>>>>> b34c4641
 import com.google.android.exoplayer2.trackselection.AdaptiveTrackSelection;
 import com.google.android.exoplayer2.trackselection.DefaultTrackSelector;
 import com.google.android.exoplayer2.trackselection.MappingTrackSelector.MappedTrackInfo;
@@ -501,19 +497,15 @@
                 new FilteringManifestParser<>(new HlsPlaylistParser(), getOfflineStreamKeys(uri)))
             .createMediaSource(uri);
       case C.TYPE_OTHER:
-<<<<<<< HEAD
         if (uri.getScheme().equals("rtsp")) {
           return new RtspMediaSource.Factory(RtspDefaultClient.factory()
                   .setFlags(Client.FLAG_ENABLE_RTCP_SUPPORT)
                   .setNatMethod(Client.RTSP_NAT_DUMMY))
                   .createMediaSource(uri);
         } else {
-          return new ExtractorMediaSource.Factory(mediaDataSourceFactory)
+          return new ExtractorMediaSource.Factory(dataSourceFactory)
                   .createMediaSource(uri);
         }
-=======
-        return new ExtractorMediaSource.Factory(dataSourceFactory).createMediaSource(uri);
->>>>>>> b34c4641
       default: {
         throw new IllegalStateException("Unsupported type: " + type);
       }
